--- conflicted
+++ resolved
@@ -11,17 +11,10 @@
 
 ## Pre-requisites
 
-<<<<<<< HEAD
-- Python 3.7+ (tested version: `3.10`)
+- Python `3.7`, `3.8`, `3.9` or `3.10` (tested version: `3.10`, no support for GGCA on Python `3.11+` yet)
 - Node JS (tested version: `20.x`)
-- [Modulector][modulector] 2.1.3
-- [BioAPI][bioapi] 1.2.0
-=======
-- Python `3.7`, `3.8`, `3.9` or `3.10` (tested version: `3.10`, no support for GGCA on Python `3.11+` yet)
-- Node JS (tested version: `16.x`)
 - [Modulector][modulector] `2.2.0`
 - [BioAPI][bioapi] `1.2.1`
->>>>>>> 25b1703a
 
 
 ## Installation 
