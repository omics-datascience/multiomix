--- conflicted
+++ resolved
@@ -1,14 +1,3 @@
-<<<<<<< HEAD
-import React from 'react'
-import { createRoot } from 'react-dom/client'
-
-import './css/files.css'
-
-import { CGDSPanel } from './components/cgds-panel/CGDSPanel'
-const container = document.getElementById('cgds-app')
-const root = createRoot(container!)
-root.render(<CGDSPanel />)
-=======
 import React from 'react'
 import ReactDOM from 'react-dom'
 import './css/cgds.css'
@@ -18,5 +7,4 @@
 ReactDOM.render(
     <CGDSPanel />,
     document.getElementById('cgds-app')
-)
->>>>>>> b6312f63
+)