import React from 'react'
import { Base, CurrentUserContext } from '../Base'
import { Grid, Header, Button, Modal, Table, DropdownItemProps, Icon } from 'semantic-ui-react'
import { DjangoSurvivalColumnsTupleSimple, DjangoTag, RowHeader, TagType } from '../../utils/django_interfaces'
import ky from 'ky'
<<<<<<< HEAD
import { getDjangoHeader, alertGeneralError, copyObject, getDefaultGeneralTableControl, generatesOrderingQuery } from '../../utils/util_functions'
import { FileType, NameOfCGDSDataset, GeneralTableControl, WebsocketConfig, ResponseRequestWithPagination, Nullable } from '../../utils/interfaces'
import { WebsocketClientCustom } from '../../websockets/WebsocketClient'
import { Biomarker, BiomarkerType, FormBiomarkerData, MoleculesSectionData, MoleculesTypeOfSelection } from './types'
import { PaginatedTable } from '../common/PaginatedTable'
import { ModalContentBiomarker } from './modalContentBiomarker/ModalContentBiomarker'
import _ from 'lodash'
=======
import { getDjangoHeader, alertGeneralError, copyObject, formatDateLocale } from '../../utils/util_functions'
import { NameOfCGDSDataset, Nullable } from '../../utils/interfaces'
import { Biomarker } from './types'
import { PaginatedTable, PaginationCustomFilter } from '../common/PaginatedTable'
import { TableCellWithTitle } from '../common/TableCellWithTitle'
import { TagLabel } from '../common/TagLabel'
>>>>>>> a10a8b17

// URLs defined in biomarkers.html
declare const urlBiomarkersCRUD: string
declare const urlTagsCRUD: string
declare const urlGeneSymbolsFinder: string
declare const urlGenesSymbols: string

/**
 * Request search params to get the CGDSStudies' datasets
 */
type CGDSStudiesSearchParams = {
    /** Page Number */
    page: number,
    /** Page Size */
    page_size: number,
    /** Field to sort */
    ordering: string
}

/**
 * Component's state
 */
interface BiomarkersPanelState {
    biomarkers: Biomarker[],
    newBiomarker: Biomarker,
    selectedBiomarkerToDeleteOrSync: Nullable<Biomarker>,
    showDeleteBiomarkerModal: boolean,
    deletingBiomarker: boolean,
    addingOrEditingBiomarker: boolean,
<<<<<<< HEAD
    tableControl: GeneralTableControl,
    formBiomarker: FormBiomarkerData,
    formBiomarkerModal: boolean,
=======

    tags: DjangoTag[]
>>>>>>> a10a8b17
}

/**
 * Renders a CRUD panel for a Biomarker
 * @returns Component
 */
export class BiomarkersPanel extends React.Component<{}, BiomarkersPanelState> {
    filterTimeout: number | undefined;
<<<<<<< HEAD
    websocketClient: WebsocketClientCustom;
=======

>>>>>>> a10a8b17
    constructor (props) {
        super(props)

        this.state = {
            biomarkers: [],
            newBiomarker: this.getDefaultNewBiomarker(),
            showDeleteBiomarkerModal: false,
            selectedBiomarkerToDeleteOrSync: null,
            deletingBiomarker: false,
            addingOrEditingBiomarker: false,
<<<<<<< HEAD
            tableControl: this.getDefaultTableControl(),
            formBiomarker: this.getDefaultFormBiomarker(),
            /*  biomarkersMolecules: this.getDefaultbiomarkersMolecules(), */
            formBiomarkerModal: false
        }
    }
    /**
     * Method that get symbols while user is writing in Select molecules input
     * @param option State of modal
     */

    handleChangeModalState (option:boolean) {
        this.setState(
            {
                ...this.state,
                formBiomarkerModal: option
            }
        )
    }

    /**
     * Method that get symbols while user is writing in Select molecules input
     * @param option State of modal
     */

    handleSelectOptionMolecule= (mol: MoleculesSectionData, section: BiomarkerType, itemSelected: string) => {
        const indexChoosed = this.state.formBiomarker.moleculesSection[section].findIndex((item) => item.value === itemSelected)
        const newFormBiomarkerByMoleculesSection:FormBiomarkerData = {
            ...this.state.formBiomarker
        }
        if (indexChoosed !== -1) {
            newFormBiomarkerByMoleculesSection.moleculesSection[section] = [...newFormBiomarkerByMoleculesSection.moleculesSection[section]].filter(item => JSON.stringify(item.value) !== JSON.stringify(mol.value))
        } else {
            const indexToSelect = this.state.formBiomarker.moleculesSection[section].findIndex((item) => JSON.stringify(item.value) === JSON.stringify(mol.value))
            const sectionModified = [...this.state.formBiomarker.moleculesSection[section]]
            sectionModified[indexToSelect].isValid = true
            sectionModified[indexToSelect].value = itemSelected
            newFormBiomarkerByMoleculesSection.moleculesSection[section] = sectionModified
        }
        return this.setState(
            {
                formBiomarker: newFormBiomarkerByMoleculesSection
            }
        )
    }

    /**
     * Method that get symbols while user is writing in Select molecules input
     * @param query string that is sending to the api
     */

    handleGenesSymbolsFinder = (query:string):void => {
        ky.get(urlGeneSymbolsFinder, { searchParams: { query, limit: 5 } }).then((response) => {
            response.json().then((jsonResponse: string[]) => {
                const formBiomarker = this.state.formBiomarker
                formBiomarker.genesSymbolsFinder = [{
                    key: '0',
                    text: 'Select molecules',
                    value: ''
                }].concat(jsonResponse.map(gen => ({
                    key: gen,
                    text: gen,
                    value: gen
                })))
                this.setState({
                    formBiomarker: formBiomarker
                })
            }).catch((err) => {
                console.log('Error parsing JSON ->', err)
            })
        }).catch((err) => {
            console.log('Error getting genes ->', err)
        })
    }
    /**
     * Method that get symbols while user is writing in Select molecules input
     * @param genes array of strings that is sending to the api
     */

    handleGenesSymbols = (genes:string[]):void => {
        const settings = {
            headers: getDjangoHeader(),
            json: {
                genes_ids: genes
            }
        }
        ky.post(urlGenesSymbols, settings).then((response) => {
            response.json().then((jsonResponse: {[key:string]:string[]}) => {
                const genes = Object.entries(jsonResponse)
                const genesArray: MoleculesSectionData[] = []
                genes.forEach(gene => {
                    let condition
                    switch (gene[1].length) {
                        case 0:
                            condition = this.state.formBiomarker.moleculesSection[this.state.formBiomarker.moleculeSelected].concat(genesArray).filter(item => item.value === gene[0])
                            if (!condition.length) {
                                genesArray.push({
                                    isValid: false,
                                    value: gene[0]
                                })
                            }
                            break
                        case 1:
                            condition = this.state.formBiomarker.moleculesSection[this.state.formBiomarker.moleculeSelected].concat(genesArray).filter(item => item.value === gene[1][0])
                            if (!condition.length) {
                                genesArray.push({
                                    isValid: true,
                                    value: gene[1][0]
                                })
                            }
                            break
                        default:
                            condition = this.state.formBiomarker.moleculesSection[this.state.formBiomarker.moleculeSelected].concat(genesArray).filter(item => JSON.stringify(item.value) === JSON.stringify(gene[1]))
                            if (!condition.length) {
                                genesArray.push({
                                    isValid: false,
                                    value: gene[1]
                                })
                            }
                            break
                    }
                })
                const moleculesSection = {
                    ...this.state.formBiomarker.moleculesSection,
                    [this.state.formBiomarker.moleculeSelected]: [...this.state.formBiomarker.moleculesSection[this.state.formBiomarker.moleculeSelected]].concat(genesArray)
                }
                this.setState({
                    formBiomarker: {
                        ...this.state.formBiomarker,
                        moleculesSection: moleculesSection
                    }
                })
            }).catch((err) => {
                console.log('Error parsing JSON ->', err)
            })
        }).catch((err) => {
            console.log('Error getting genes ->', err)
        })
    }

    /**
     * Generates a default formBiomarker
     * @returns Default FormBiomarkerData object
     */

    getDefaultFormBiomarker (): FormBiomarkerData {
        return {
            biomarkerName: '',
            biomarkerDescription: '',
            tag: '',
            moleculeSelected: BiomarkerType.MIRNA,
            molecule: 0,
            moleculesTypeOfSelection: MoleculesTypeOfSelection.INPUT,
            moleculesSection: {
                [BiomarkerType.CNA]: [],
                [BiomarkerType.MIRNA]: [],
                [BiomarkerType.METHYLATION]: [],
                [BiomarkerType.MRNA]: []
            },
            genesSymbolsFinder: []
        }
    }

    /**
     * Generates a default table control object sorted by name and pageSize = 50
     * @returns Default GeneralTableControl object
     */
    getDefaultTableControl (): GeneralTableControl {
        const defaultTableControl = getDefaultGeneralTableControl()
        return { ...defaultTableControl, sortField: 'name', pageSize: 50 }
    }

    /**
     * Handles the table's control filters, select, etc changes
     * @param value Value to set to the state moleculeSelected in formBiomarkerState
     */
    handleChangeMoleculeSelected = (value: BiomarkerType) => {
        this.setState({
            formBiomarker: {
                ...this.state.formBiomarker,
                moleculeSelected: value
            }
        })
    }

    /**
     * Handles the table's control filters, select, etc changes
     * @param value Value to set to the state moleculesTypeOfSelection in formBiomarkerState
     */
    handleChangeMoleculeInputSelected = (value: MoleculesTypeOfSelection) => {
        this.setState({
            formBiomarker: {
                ...this.state.formBiomarker,
                moleculesTypeOfSelection: value
            }
        })
    }

    /**
     * Handles the table's control filters, select, etc changes
     * @param value Value to add to the molecules section that is selected
     */

    handleAddMoleculeToSection= (value: MoleculesSectionData) => {
        if (_.find(this.state.formBiomarker.moleculesSection[this.state.formBiomarker.moleculeSelected], (item: MoleculesSectionData) => value.value === item.value)) {
            return
        }
        const moleculesSection = {
            ...this.state.formBiomarker.moleculesSection,
            [this.state.formBiomarker.moleculeSelected]: [...this.state.formBiomarker.moleculesSection[this.state.formBiomarker.moleculeSelected], value]
        }
        this.setState({
            formBiomarker: {
                ...this.state.formBiomarker,
                moleculesSection: moleculesSection
            }
        })
    }

    /**
     * Handles the table's control filters, select, etc changes
     * @param section Value to add to the molecules section that is selected
     * @param molecule molecule to remove of the array
     */
    handleRemoveMolecule= (section:BiomarkerType, molecule: MoleculesSectionData) => {
        const data = _.map(this.state.formBiomarker.moleculesSection[section], (item:MoleculesSectionData) => {
            if (item.value === molecule.value) return
            return item
        })
        this.setState({
            ...this.state,
            formBiomarker: {
                ...this.state.formBiomarker,
                moleculesSection: {
                    ...this.state.formBiomarker.moleculesSection,
                    [section]: _.filter(data, (item: MoleculesSectionData) => item)
                }
            }
        })
    }

    /**
     * Handles the table's control filters, select, etc changes
     * @param name Name of the state field to modify
     * @param value Value to set to the state field
     * @param resetPagination If true, resets pagination to pageNumber = 1. Useful when the filters change
     */
    handleTableControlChanges = (name: string, value: any, resetPagination: boolean = true) => {
        // Updates filter information and makes the request again
        const tableControl = this.state.tableControl
        tableControl[name] = value

        // If pagination reset is required...
        if (resetPagination) {
            tableControl.pageNumber = 1
        }

        // Sets the new state and gets new experiment info
        this.setState({ tableControl }, () => {
            clearTimeout(this.filterTimeout)
            this.filterTimeout = window.setTimeout(this.getAllBiomarkers, 300)
        })
    }

    /**
     * Handles sorting on table
     * @param headerServerCodeToSort Server code of the selected column to send to the server for sorting
     */
    handleSort = (headerServerCodeToSort: string) => {
        // If the user has selected other column for sorting...
        const tableControl = this.state.tableControl
        if (this.state.tableControl.sortField !== headerServerCodeToSort) {
            tableControl.sortField = headerServerCodeToSort
            tableControl.sortOrderAscendant = true
        } else {
            // If it's the same just change the sort order
            tableControl.sortOrderAscendant = !tableControl.sortOrderAscendant
=======
            tags: []
>>>>>>> a10a8b17
        }
    }

    /**
     * Generates a default new file form
     * @returns An object with all the field with default values
     */
    getDefaultNewBiomarker (): Biomarker {
        return {
            id: null,
            name: '',
            description: '',
            tag: null,
            number_of_mrnas: 0,
            number_of_mirnas: 0,
            number_of_cna: 0,
            number_of_methylation: 0,
            contains_nan_values: false,
            column_used_as_index: ''
        }
    }

    /**
     * Edits a biomarker
     * @param biomarker Biomarker to edit
     */
    editBiomarker = (biomarker: Biomarker) => {
        const biomarkerCopy = copyObject(biomarker)
        this.setState({ newBiomarker: biomarkerCopy })
    }

    /**
     * When the component has been mounted, It requests for
     * tags and files
     */
    componentDidMount () {
        this.getUserTags()
    }

    /**
     * Selects a new Biomarker to edit
     * @param selectedBiomarker Biomarker to edit
     */
    editTag = (selectedBiomarker: Biomarker) => {
        this.setState({ newBiomarker: copyObject(selectedBiomarker) })
    }

    /**
<<<<<<< HEAD
     * Instantiates a Websocket Client
     */
    initializeWebsocketClient () {
        const websocketConfig: WebsocketConfig = {
            channelUrl: '/ws/admins/',
            commandsToAttend: [
                {
                    key: 'update_cgds_studies',
                    functionToExecute: this.getAllBiomarkers
                }
            ]
        }
        this.websocketClient = new WebsocketClientCustom(websocketConfig)
    }

    /**
     * Cleans the FormBiomarkerData
=======
     * Cleans the new/edit biomarker form
>>>>>>> a10a8b17
     */
    cleanForm = () => { this.setState({ formBiomarker: this.getDefaultFormBiomarker() }) }

    /**
     * Does a request to add a new Biomarker
     */
    addOrEditBiomarker = () => {
        if (!this.canAddBiomarker()) {
            return
        }

        // Sets the Request's Headers
        const myHeaders = getDjangoHeader()

        // If exists an id then we are editing, otherwise It's a new Tag
        let addOrEditURL, requestMethod
        if (this.state.newBiomarker.id) {
            addOrEditURL = `${urlBiomarkersCRUD}/${this.state.newBiomarker.id}/`
            requestMethod = ky.patch
        } else {
            addOrEditURL = urlBiomarkersCRUD
            requestMethod = ky.post
        }

        this.setState({ addingOrEditingBiomarker: true }, () => {
            requestMethod(addOrEditURL, { headers: myHeaders, json: this.state.newBiomarker }).then((response) => {
                response.json().then((biomarker: Biomarker) => {
                    if (biomarker && biomarker.id) {
                        // If all is OK, resets the form and gets the User's tag to refresh the list
                        this.cleanForm()
                    }
                }).catch((err) => {
                    alertGeneralError()
                    console.log('Error parsing JSON ->', err)
                })
            }).catch((err) => {
                alertGeneralError()
                console.log('Error adding new Biomarker ->', err)
            }).finally(() => {
                this.setState({ addingOrEditingBiomarker: false })
            })
        })
    }

    /**
     * Makes a request to delete a Tag
     */
    deleteBiomarker = () => {
        // Sets the Request's Headers
        if (this.state.selectedBiomarkerToDeleteOrSync === null) {
            return
        }

        const myHeaders = getDjangoHeader()
        const deleteURL = `${urlBiomarkersCRUD}/${this.state.selectedBiomarkerToDeleteOrSync.id}`
        this.setState({ deletingBiomarker: true }, () => {
            ky.delete(deleteURL, { headers: myHeaders }).then((response) => {
                // If OK is returned refresh the tags
                if (response.ok) {
                    this.setState({
                        deletingBiomarker: false,
                        showDeleteBiomarkerModal: false
                    })
                }
            }).catch((err) => {
                this.setState({ deletingBiomarker: false })
                alertGeneralError()
                console.log('Error deleting Tag ->', err)
            })
        })
    }

    /**
     * Handles New Tag Input Key Press
     * @param e Event of change
     */
    handleKeyDown = (e) => {
        // If pressed Enter key submits the new Tag
        if (e.which === 13 || e.keyCode === 13) {
            this.addOrEditBiomarker()
        } else {
            if (e.which === 27 || e.keyCode === 27) {
                this.setState({ newBiomarker: this.getDefaultNewBiomarker() })
            }
        }
    }

    /**
     * Show a modal to confirm a Biomarker deletion
     * @param biomarker Selected Biomarker to delete
     */
    confirmBiomarkerDeletion = (biomarker: Biomarker) => {
        this.setState<never>({
            selectedBiomarkerToDeleteOrSync: biomarker,
            showDeleteBiomarkerModal: true
        })
    }

    /**
     * Closes the deletion confirm modals
     */
    handleClose = () => {
        this.setState({ showDeleteBiomarkerModal: false })
    }

    /**
     * Check if can submit the new Biomarker form
     * @returns True if everything is OK, false otherwise
     */
    canAddBiomarker = (): boolean => {
        return !this.state.addingOrEditingBiomarker &&
            this.state.newBiomarker.name.trim().length > 0
    }

    /**
     * Handles Biomarker form changes
     * @param name Name of the state field to modify
     * @param value Value to set to the state field
     */
    handleFormChanges = (name: string, value) => {
        const newBiomarker = this.state.newBiomarker
        newBiomarker[name] = value
        this.setState({ newBiomarker: newBiomarker })
    }

    /**
     * TODO: Check if needed
     * Handles CGDS Dataset form changes
     * @param datasetName Name of the edited CGDS dataset
     * @param name Field of the CGDS dataset to change
     * @param value Value to assign to the specified field
     */
    handleFormDatasetChanges = (datasetName: NameOfCGDSDataset, name: string, value: any) => {
        const newBiomarker = this.state.newBiomarker
        const dataset = newBiomarker[datasetName]
        if (dataset !== null) {
            dataset[name] = value
            this.setState({ newBiomarker: newBiomarker })
        }
    }

    /**
     * TODO: Check if needed
     * Adds a Survival data tuple for a CGDSDataset
     * @param datasetName Name of the edited CGDS dataset
     */
    addSurvivalFormTuple = (datasetName: NameOfCGDSDataset) => {
        const newBiomarker = this.state.newBiomarker
        const dataset = newBiomarker[datasetName]

        if (dataset !== null) {
            const newElement: DjangoSurvivalColumnsTupleSimple = { event_column: '', time_column: '' }
            if (dataset.survival_columns === undefined) {
                dataset.survival_columns = []
            }
            dataset.survival_columns.push(newElement)
            this.setState({ newBiomarker: newBiomarker })
        }
    }

    /**
     * TODO: Check if needed
     * Removes a Survival data tuple for a CGDSDataset
     * @param datasetName Name of the edited CGDS dataset
     * @param idxSurvivalTuple Index in survival tuple
     */
    removeSurvivalFormTuple = (datasetName: NameOfCGDSDataset, idxSurvivalTuple: number) => {
        const newBiomarker = this.state.newBiomarker
        const dataset = newBiomarker[datasetName]
        if (dataset !== null && dataset.survival_columns !== undefined) {
            dataset.survival_columns.splice(idxSurvivalTuple, 1)
            this.setState({ newBiomarker: newBiomarker })
        }
    }

    /**
     * TODO: Check if needed
     * Handles CGDS Dataset form changes in fields of Survival data tuples
     * @param datasetName Name of the edited CGDS dataset
     * @param idxSurvivalTuple Index in survival tuple
     * @param name Field of the CGDS dataset to change
     * @param value Value to assign to the specified field
     */
    handleSurvivalFormDatasetChanges = (
        datasetName: NameOfCGDSDataset,
        idxSurvivalTuple: number,
        name: string,
        value: any
    ) => {
        const newBiomarker = this.state.newBiomarker
        const dataset = newBiomarker[datasetName]
        if (dataset !== null && dataset.survival_columns !== undefined) {
            dataset.survival_columns[idxSurvivalTuple][name] = value
            this.setState({ newBiomarker: newBiomarker })
        }
    }

    /**
     * Generates the modal to confirm a biomarker deletion
     * @returns Modal component. Null if no Tag was selected to delete
     */
    getDeletionConfirmModal () {
        if (!this.state.selectedBiomarkerToDeleteOrSync) {
            return null
        }

        return (
            <Modal size='small' open={this.state.showDeleteBiomarkerModal} onClose={this.handleClose} centered={false}>
                <Header icon='trash' content='Delete Biomarker' />
                <Modal.Content>
                    Are you sure you want to delete the Biomarker <strong>{this.state.selectedBiomarkerToDeleteOrSync.name}</strong>?
                </Modal.Content>
                <Modal.Actions>
                    <Button onClick={this.handleClose}>
                        Cancel
                    </Button>
                    <Button color='red' onClick={this.deleteBiomarker} loading={this.state.deletingBiomarker} disabled={this.state.deletingBiomarker}>
                        Delete
                    </Button>
                </Modal.Actions>
            </Modal>
        )
    }

    /**
     * Checks if the form is entirely empty. Useful to enable 'Cancel' button
     * @returns True is any of the form's field contains any data. False otherwise
     */
    isFormEmpty = (): boolean => {
        return JSON.stringify(this.state.formBiomarker) === JSON.stringify(this.getDefaultFormBiomarker())
    }

    /**
     * Generates default table's headers
     * @returns Default object for table's headers
     */
    getDefaultHeaders (): RowHeader<Biomarker>[] {
        return [
            { name: 'Name', serverCodeToSort: 'name' },
            { name: 'Description', serverCodeToSort: 'description', width: 3 },
            { name: 'Tag', serverCodeToSort: 'tag', width: 1 },
            { name: 'Date', serverCodeToSort: 'upload_date' },
            { name: '# mRNAS', serverCodeToSort: 'number_of_mrnas', width: 2 },
            { name: '# miRNAS', serverCodeToSort: 'number_of_mirnas', width: 2 },
            { name: '# CNA', serverCodeToSort: 'number_of_cna', width: 1 },
            { name: '# Methylation', serverCodeToSort: 'number_of_methylation', width: 2 },
            { name: 'Actions' }
        ]
    }

    /**
     * Generates default table's Filters
     * @returns Default object for table's Filters
     */
    getDefaultFilters (): PaginationCustomFilter[] {
        const tagOptions: DropdownItemProps[] = this.state.tags.map((tag) => {
            const id = tag.id as number
            return { key: id, value: id, text: tag.name }
        })

        tagOptions.unshift({ key: 'no_tag', text: 'No tag' })

        return [
            { label: 'Tag', keyForServer: 'tag', defaultValue: '', options: tagOptions }
        ]
    }

    /**
     * Fetches the User's defined tags
     */
    getUserTags () {
        // Gets only File's Tags
        const searchParams = {
            type: TagType.FILE
        }

        ky.get(urlTagsCRUD, { searchParams: searchParams }).then((response) => {
            response.json().then((tags: DjangoTag[]) => {
                this.setState({ tags })
            }).catch((err) => {
                console.log('Error parsing JSON ->', err)
            })
        }).catch((err) => {
            console.log("Error getting user's tags ->", err)
        })
    }

    render () {
        // Biomarker deletion modal
        const deletionConfirmModal = this.getDeletionConfirmModal()

        return (
            <Base activeItem='biomarkers' wrapperClass='wrapper'>
                {/* Biomarker deletion modal */}
                {deletionConfirmModal}

                <CurrentUserContext.Consumer>
                    { currentUser =>
                        (
<<<<<<< HEAD
                            <>
                                <Grid columns={2} padded stackable textAlign='center' divided>
                                    {/* New Biomarker Panel */}
                                    {currentUser?.is_superuser
                                        ? <Grid.Column width={3} textAlign='left'>
                                            {/* { <NewBiomarkerForm
                                                handleChangeMoleculeSelected={this.handleChangeMoleculeSelected}
                                                biomarkerForm={this.state.formBiomarker}
                                                handleFormChanges={this.handleFormChanges}
                                                handleKeyDown={this.handleKeyDown}
                                                addCGDSDataset={/* this.addCGDSDataset () => {}}
                                                removeCGDSDataset={/* this.removeCGDSDataset () => {}}
                                                handleFormDatasetChanges={this.handleFormDatasetChanges}
                                                addSurvivalFormTuple={this.addSurvivalFormTuple}
                                                removeSurvivalFormTuple={this.removeSurvivalFormTuple}
                                                handleSurvivalFormDatasetChanges={this.handleSurvivalFormDatasetChanges}
                                                cleanForm={this.cleanForm}
                                                isFormEmpty={this.isFormEmpty}
                                                addingOrEditingCGDSStudy={true}
                                                canAddCGDSStudy={ () => true }
                                                addOrEditStudy={ () => {} }
                                                handleChangeInputTypeSelected={this.handleChangeInputTypeSelected}
                                            /> */}
                                            <button onClick={() => this.handleChangeModalState(true)}>openMOdal</button>

                                        </Grid.Column> : null
                                    }
                                    {/* List of CGDS Studies */}
                                    <Grid.Column width={currentUser?.is_superuser ? 13 : 16} textAlign='center'>
                                        <PaginatedTable<Biomarker>
                                            headerTitle='Biomarkers'
                                            headers={[
                                                { name: 'Name', serverCodeToSort: 'name' },
                                                { name: 'Actions' }
                                            ]}
                                            showSearchInput
                                            searchLabel='Name'
                                            searchPlaceholder='Search by name'
                                            urlToRetrieveData={urlBiomarkersCRUD}
                                            mapFunction={(diseaseRow: Biomarker) => {
                                                return (
                                                    <Table.Row key={diseaseRow.id as number}>
                                                        <Table.Cell>{diseaseRow.name}</Table.Cell>
                                                    </Table.Row>
                                                )
                                            }}
                                        />
                                    </Grid.Column>
                                </Grid>
                                <Modal
                                    style={{ width: '90%', height: '90%' }}
                                    onClose={() => this.handleChangeModalState(false)}
                                    onOpen={() => this.handleChangeModalState(true)}
                                    open={this.state.formBiomarkerModal}>
                                    <ModalContentBiomarker
                                        handleChangeMoleculeInputSelected={this.handleChangeMoleculeInputSelected}
                                        handleChangeMoleculeSelected={this.handleChangeMoleculeSelected}
                                        biomarkerForm={this.state.formBiomarker}
                                        handleFormChanges={this.handleFormChanges}
                                        handleKeyDown={this.handleKeyDown}
                                        addCGDSDataset={() => {}}
                                        removeCGDSDataset={() => {}}
                                        handleFormDatasetChanges={this.handleFormDatasetChanges}
                                        addSurvivalFormTuple={this.addSurvivalFormTuple}
                                        removeSurvivalFormTuple={this.removeSurvivalFormTuple}
                                        handleSurvivalFormDatasetChanges={this.handleSurvivalFormDatasetChanges}
                                        cleanForm={this.cleanForm}
                                        isFormEmpty={this.isFormEmpty}
                                        addingOrEditingCGDSStudy={true}
                                        canAddCGDSStudy={this.canAddBiomarker}
                                        addOrEditStudy={() => {}}
                                        handleAddMoleculeToSection={this.handleAddMoleculeToSection}
                                        handleRemoveMolecule={this.handleRemoveMolecule}
                                        handleGenesSymbolsFinder={this.handleGenesSymbolsFinder}
                                        handleGenesSymbols={this.handleGenesSymbols}
                                        handleSelectOptionMolecule={this.handleSelectOptionMolecule}
=======
                            <Grid columns={2} padded stackable textAlign='center' divided>
                                {/* New Biomarker Panel */}
                                {currentUser?.is_superuser
                                    ? <Grid.Column width={3} textAlign='left'>
                                        {/*  <NewBiomarkerForm
                                            newBiomarker={this.state.newBiomarker}
                                            handleFormChanges={this.handleFormChanges}
                                            handleKeyDown={this.handleKeyDown}
                                            addingOrEditingBiomarker={this.state.addingOrEditingBiomarker}
                                            addCGDSDataset={this.addCGDSDataset}
                                            removeCGDSDataset={this.removeCGDSDataset}
                                            handleFormDatasetChanges={this.handleFormDatasetChanges}
                                            addSurvivalFormTuple={this.addSurvivalFormTuple}
                                            removeSurvivalFormTuple={this.removeSurvivalFormTuple}
                                            handleSurvivalFormDatasetChanges={this.handleSurvivalFormDatasetChanges}
                                            canAddBiomarker={this.canAddBiomarker}
                                            addOrEditBiomarker={this.addOrEditBiomarker}
                                            cleanForm={this.cleanForm}
                                            isFormEmpty={this.isFormEmpty}
                                        /> */}
                                    </Grid.Column> : null
                                }
                                {/* List of CGDS Studies */}
                                <Grid.Column width={currentUser?.is_superuser ? 13 : 16} textAlign='center'>
                                    <PaginatedTable<Biomarker>
                                        headerTitle='Biomarkers'
                                        headers={this.getDefaultHeaders()}
                                        customFilters={this.getDefaultFilters()}
                                        showSearchInput
                                        searchLabel='Name'
                                        searchPlaceholder='Search by name'
                                        urlToRetrieveData={urlBiomarkersCRUD}
                                        updateWSKey='update_biomarkers'
                                        mapFunction={(diseaseRow: Biomarker) => (
                                            <Table.Row key={diseaseRow.id as number}>
                                                <TableCellWithTitle value={diseaseRow.name} />
                                                <TableCellWithTitle value={diseaseRow.description !== null ? diseaseRow.description : 'No description'} />
                                                <Table.Cell><TagLabel tag={diseaseRow.tag} /> </Table.Cell>
                                                <TableCellWithTitle value={formatDateLocale(diseaseRow.upload_date as string, 'LLL')} />
                                                <Table.Cell></Table.Cell>
                                                <Table.Cell></Table.Cell>
                                                <Table.Cell></Table.Cell>
                                                <Table.Cell></Table.Cell>
                                                <Table.Cell>
                                                    {/* Users can modify or delete own biomarkers or the ones which the user is admin of */}
                                                    <React.Fragment>

                                                        {/* Shows a delete button if specified */}
                                                        <Icon
                                                            name='trash'
                                                            className='clickable margin-left-5'
                                                            color='red'
                                                            title='Delete biomarker'
                                                            onClick={() => this.confirmBiomarkerDeletion(diseaseRow)}
                                                        />
                                                    </React.Fragment>
                                                </Table.Cell>
                                            </Table.Row>
                                        )}
>>>>>>> a10a8b17
                                    />
                                </Modal>
                            </>
                        )
                    }
                </CurrentUserContext.Consumer>
            </Base>
        )
    }
}

export { Biomarker }<|MERGE_RESOLUTION|>--- conflicted
+++ resolved
@@ -3,22 +3,15 @@
 import { Grid, Header, Button, Modal, Table, DropdownItemProps, Icon } from 'semantic-ui-react'
 import { DjangoSurvivalColumnsTupleSimple, DjangoTag, RowHeader, TagType } from '../../utils/django_interfaces'
 import ky from 'ky'
-<<<<<<< HEAD
-import { getDjangoHeader, alertGeneralError, copyObject, getDefaultGeneralTableControl, generatesOrderingQuery } from '../../utils/util_functions'
-import { FileType, NameOfCGDSDataset, GeneralTableControl, WebsocketConfig, ResponseRequestWithPagination, Nullable } from '../../utils/interfaces'
+import { getDjangoHeader, alertGeneralError, copyObject, getDefaultGeneralTableControl, /* generatesOrderingQuery, */ formatDateLocale } from '../../utils/util_functions'
+import { NameOfCGDSDataset, GeneralTableControl, /* WebsocketConfig , FileType , ResponseRequestWithPagination , */ Nullable } from '../../utils/interfaces'
 import { WebsocketClientCustom } from '../../websockets/WebsocketClient'
 import { Biomarker, BiomarkerType, FormBiomarkerData, MoleculesSectionData, MoleculesTypeOfSelection } from './types'
-import { PaginatedTable } from '../common/PaginatedTable'
 import { ModalContentBiomarker } from './modalContentBiomarker/ModalContentBiomarker'
-import _ from 'lodash'
-=======
-import { getDjangoHeader, alertGeneralError, copyObject, formatDateLocale } from '../../utils/util_functions'
-import { NameOfCGDSDataset, Nullable } from '../../utils/interfaces'
-import { Biomarker } from './types'
 import { PaginatedTable, PaginationCustomFilter } from '../common/PaginatedTable'
 import { TableCellWithTitle } from '../common/TableCellWithTitle'
 import { TagLabel } from '../common/TagLabel'
->>>>>>> a10a8b17
+import _ from 'lodash'
 
 // URLs defined in biomarkers.html
 declare const urlBiomarkersCRUD: string
@@ -48,14 +41,10 @@
     showDeleteBiomarkerModal: boolean,
     deletingBiomarker: boolean,
     addingOrEditingBiomarker: boolean,
-<<<<<<< HEAD
     tableControl: GeneralTableControl,
     formBiomarker: FormBiomarkerData,
     formBiomarkerModal: boolean,
-=======
-
     tags: DjangoTag[]
->>>>>>> a10a8b17
 }
 
 /**
@@ -64,11 +53,7 @@
  */
 export class BiomarkersPanel extends React.Component<{}, BiomarkersPanelState> {
     filterTimeout: number | undefined;
-<<<<<<< HEAD
     websocketClient: WebsocketClientCustom;
-=======
-
->>>>>>> a10a8b17
     constructor (props) {
         super(props)
 
@@ -79,11 +64,11 @@
             selectedBiomarkerToDeleteOrSync: null,
             deletingBiomarker: false,
             addingOrEditingBiomarker: false,
-<<<<<<< HEAD
             tableControl: this.getDefaultTableControl(),
             formBiomarker: this.getDefaultFormBiomarker(),
             /*  biomarkersMolecules: this.getDefaultbiomarkersMolecules(), */
-            formBiomarkerModal: false
+            formBiomarkerModal: false,
+            tags: []
         }
     }
     /**
@@ -322,48 +307,6 @@
     }
 
     /**
-     * Handles the table's control filters, select, etc changes
-     * @param name Name of the state field to modify
-     * @param value Value to set to the state field
-     * @param resetPagination If true, resets pagination to pageNumber = 1. Useful when the filters change
-     */
-    handleTableControlChanges = (name: string, value: any, resetPagination: boolean = true) => {
-        // Updates filter information and makes the request again
-        const tableControl = this.state.tableControl
-        tableControl[name] = value
-
-        // If pagination reset is required...
-        if (resetPagination) {
-            tableControl.pageNumber = 1
-        }
-
-        // Sets the new state and gets new experiment info
-        this.setState({ tableControl }, () => {
-            clearTimeout(this.filterTimeout)
-            this.filterTimeout = window.setTimeout(this.getAllBiomarkers, 300)
-        })
-    }
-
-    /**
-     * Handles sorting on table
-     * @param headerServerCodeToSort Server code of the selected column to send to the server for sorting
-     */
-    handleSort = (headerServerCodeToSort: string) => {
-        // If the user has selected other column for sorting...
-        const tableControl = this.state.tableControl
-        if (this.state.tableControl.sortField !== headerServerCodeToSort) {
-            tableControl.sortField = headerServerCodeToSort
-            tableControl.sortOrderAscendant = true
-        } else {
-            // If it's the same just change the sort order
-            tableControl.sortOrderAscendant = !tableControl.sortOrderAscendant
-=======
-            tags: []
->>>>>>> a10a8b17
-        }
-    }
-
-    /**
      * Generates a default new file form
      * @returns An object with all the field with default values
      */
@@ -408,27 +351,7 @@
     }
 
     /**
-<<<<<<< HEAD
-     * Instantiates a Websocket Client
-     */
-    initializeWebsocketClient () {
-        const websocketConfig: WebsocketConfig = {
-            channelUrl: '/ws/admins/',
-            commandsToAttend: [
-                {
-                    key: 'update_cgds_studies',
-                    functionToExecute: this.getAllBiomarkers
-                }
-            ]
-        }
-        this.websocketClient = new WebsocketClientCustom(websocketConfig)
-    }
-
-    /**
-     * Cleans the FormBiomarkerData
-=======
      * Cleans the new/edit biomarker form
->>>>>>> a10a8b17
      */
     cleanForm = () => { this.setState({ formBiomarker: this.getDefaultFormBiomarker() }) }
 
@@ -728,7 +651,6 @@
                 <CurrentUserContext.Consumer>
                     { currentUser =>
                         (
-<<<<<<< HEAD
                             <>
                                 <Grid columns={2} padded stackable textAlign='center' divided>
                                     {/* New Biomarker Panel */}
@@ -760,21 +682,39 @@
                                     <Grid.Column width={currentUser?.is_superuser ? 13 : 16} textAlign='center'>
                                         <PaginatedTable<Biomarker>
                                             headerTitle='Biomarkers'
-                                            headers={[
-                                                { name: 'Name', serverCodeToSort: 'name' },
-                                                { name: 'Actions' }
-                                            ]}
+                                            headers={this.getDefaultHeaders()}
+                                            customFilters={this.getDefaultFilters()}
                                             showSearchInput
                                             searchLabel='Name'
                                             searchPlaceholder='Search by name'
                                             urlToRetrieveData={urlBiomarkersCRUD}
-                                            mapFunction={(diseaseRow: Biomarker) => {
-                                                return (
-                                                    <Table.Row key={diseaseRow.id as number}>
-                                                        <Table.Cell>{diseaseRow.name}</Table.Cell>
-                                                    </Table.Row>
-                                                )
-                                            }}
+                                            updateWSKey='update_biomarkers'
+                                            mapFunction={(diseaseRow: Biomarker) => (
+                                                <Table.Row key={diseaseRow.id as number}>
+                                                    <TableCellWithTitle value={diseaseRow.name} />
+                                                    <TableCellWithTitle value={diseaseRow.description !== null ? diseaseRow.description : 'No description'} />
+                                                    <Table.Cell><TagLabel tag={diseaseRow.tag} /> </Table.Cell>
+                                                    <TableCellWithTitle value={formatDateLocale(diseaseRow.upload_date as string, 'LLL')} />
+                                                    <Table.Cell></Table.Cell>
+                                                    <Table.Cell></Table.Cell>
+                                                    <Table.Cell></Table.Cell>
+                                                    <Table.Cell></Table.Cell>
+                                                    <Table.Cell>
+                                                        {/* Users can modify or delete own biomarkers or the ones which the user is admin of */}
+                                                        <React.Fragment>
+
+                                                            {/* Shows a delete button if specified */}
+                                                            <Icon
+                                                                name='trash'
+                                                                className='clickable margin-left-5'
+                                                                color='red'
+                                                                title='Delete biomarker'
+                                                                onClick={() => this.confirmBiomarkerDeletion(diseaseRow)}
+                                                            />
+                                                        </React.Fragment>
+                                                    </Table.Cell>
+                                                </Table.Row>
+                                            )}
                                         />
                                     </Grid.Column>
                                 </Grid>
@@ -805,67 +745,6 @@
                                         handleGenesSymbolsFinder={this.handleGenesSymbolsFinder}
                                         handleGenesSymbols={this.handleGenesSymbols}
                                         handleSelectOptionMolecule={this.handleSelectOptionMolecule}
-=======
-                            <Grid columns={2} padded stackable textAlign='center' divided>
-                                {/* New Biomarker Panel */}
-                                {currentUser?.is_superuser
-                                    ? <Grid.Column width={3} textAlign='left'>
-                                        {/*  <NewBiomarkerForm
-                                            newBiomarker={this.state.newBiomarker}
-                                            handleFormChanges={this.handleFormChanges}
-                                            handleKeyDown={this.handleKeyDown}
-                                            addingOrEditingBiomarker={this.state.addingOrEditingBiomarker}
-                                            addCGDSDataset={this.addCGDSDataset}
-                                            removeCGDSDataset={this.removeCGDSDataset}
-                                            handleFormDatasetChanges={this.handleFormDatasetChanges}
-                                            addSurvivalFormTuple={this.addSurvivalFormTuple}
-                                            removeSurvivalFormTuple={this.removeSurvivalFormTuple}
-                                            handleSurvivalFormDatasetChanges={this.handleSurvivalFormDatasetChanges}
-                                            canAddBiomarker={this.canAddBiomarker}
-                                            addOrEditBiomarker={this.addOrEditBiomarker}
-                                            cleanForm={this.cleanForm}
-                                            isFormEmpty={this.isFormEmpty}
-                                        /> */}
-                                    </Grid.Column> : null
-                                }
-                                {/* List of CGDS Studies */}
-                                <Grid.Column width={currentUser?.is_superuser ? 13 : 16} textAlign='center'>
-                                    <PaginatedTable<Biomarker>
-                                        headerTitle='Biomarkers'
-                                        headers={this.getDefaultHeaders()}
-                                        customFilters={this.getDefaultFilters()}
-                                        showSearchInput
-                                        searchLabel='Name'
-                                        searchPlaceholder='Search by name'
-                                        urlToRetrieveData={urlBiomarkersCRUD}
-                                        updateWSKey='update_biomarkers'
-                                        mapFunction={(diseaseRow: Biomarker) => (
-                                            <Table.Row key={diseaseRow.id as number}>
-                                                <TableCellWithTitle value={diseaseRow.name} />
-                                                <TableCellWithTitle value={diseaseRow.description !== null ? diseaseRow.description : 'No description'} />
-                                                <Table.Cell><TagLabel tag={diseaseRow.tag} /> </Table.Cell>
-                                                <TableCellWithTitle value={formatDateLocale(diseaseRow.upload_date as string, 'LLL')} />
-                                                <Table.Cell></Table.Cell>
-                                                <Table.Cell></Table.Cell>
-                                                <Table.Cell></Table.Cell>
-                                                <Table.Cell></Table.Cell>
-                                                <Table.Cell>
-                                                    {/* Users can modify or delete own biomarkers or the ones which the user is admin of */}
-                                                    <React.Fragment>
-
-                                                        {/* Shows a delete button if specified */}
-                                                        <Icon
-                                                            name='trash'
-                                                            className='clickable margin-left-5'
-                                                            color='red'
-                                                            title='Delete biomarker'
-                                                            onClick={() => this.confirmBiomarkerDeletion(diseaseRow)}
-                                                        />
-                                                    </React.Fragment>
-                                                </Table.Cell>
-                                            </Table.Row>
-                                        )}
->>>>>>> a10a8b17
                                     />
                                 </Modal>
                             </>
