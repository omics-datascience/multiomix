--- conflicted
+++ resolved
@@ -6,11 +6,7 @@
 import { getDjangoHeader, alertGeneralError, copyObject, getDefaultGeneralTableControl, /* generatesOrderingQuery, */ formatDateLocale } from '../../utils/util_functions'
 import { NameOfCGDSDataset, GeneralTableControl, /* WebsocketConfig , FileType , ResponseRequestWithPagination , */ Nullable } from '../../utils/interfaces'
 import { WebsocketClientCustom } from '../../websockets/WebsocketClient'
-<<<<<<< HEAD
-import { Biomarker, BiomarkerType, BiomarkerTypeSelected, ConfirmModal, FormBiomarkerData, MoleculesSectionData, MoleculesTypeOfSelection } from './types'
-=======
-import { Biomarker, BiomarkerType, ConfirmModal, FormBiomarkerData, MoleculesSectionData, MoleculesTypeOfSelection, SaveBiomarkerStructure } from './types'
->>>>>>> 243cf7f8
+import { Biomarker, BiomarkerType, BiomarkerTypeSelected, ConfirmModal, FormBiomarkerData, MoleculesSectionData, MoleculesTypeOfSelection, SaveBiomarkerStructure } from './types'
 import { ModalContentBiomarker } from './modalContentBiomarker/ModalContentBiomarker'
 import { PaginatedTable, PaginationCustomFilter } from '../common/PaginatedTable'
 import { TableCellWithTitle } from '../common/TableCellWithTitle'
@@ -927,7 +923,6 @@
                                     style={this.state.biomarkerTypeSelected === BiomarkerTypeSelected.BASE ? { width: '50%', height: '50%' } : { width: '92%', height: '92%' }}
                                     onClose={() => this.state.biomarkerTypeSelected !== BiomarkerTypeSelected.BASE ? this.handleChangeConfirmModalState(true, 'You are going to lose all the data inserted', 'Are you sure?', this.closeBiomarkerModal) : this.closeBiomarkerModal()}
                                     open={this.state.isOpenModal}>
-<<<<<<< HEAD
                                     {
                                         this.state.biomarkerTypeSelected === BiomarkerTypeSelected.BASE &&
                                         <BiomarkerTypeSelection handleSelectModal={this.handleSelectModal}/>
@@ -940,8 +935,8 @@
                                             biomarkerForm={this.state.formBiomarker}
                                             handleFormChanges={this.handleFormChanges}
                                             handleKeyDown={this.handleKeyDown}
-                                            addCGDSDataset={() => {}}
-                                            removeCGDSDataset={() => {}}
+                                            addCGDSDataset={() => { } }
+                                            removeCGDSDataset={() => { } }
                                             handleFormDatasetChanges={this.handleFormDatasetChanges}
                                             addSurvivalFormTuple={this.addSurvivalFormTuple}
                                             removeSurvivalFormTuple={this.removeSurvivalFormTuple}
@@ -950,7 +945,7 @@
                                             isFormEmpty={this.isFormEmpty}
                                             addingOrEditingCGDSStudy={true}
                                             canAddCGDSStudy={this.canAddBiomarker}
-                                            addOrEditStudy={() => {}}
+                                            addOrEditStudy={() => { } }
                                             handleAddMoleculeToSection={this.handleAddMoleculeToSection}
                                             handleRemoveMolecule={this.handleRemoveMolecule}
                                             handleGenesSymbolsFinder={this.handleGenesSymbolsFinder}
@@ -961,44 +956,13 @@
                                             handleValidateForm={this.handleValidateForm}
                                             handleSendForm={this.handleSendForm}
                                             handleChangeCheckBox={this.handleChangeCheckBox}
-                                            handleValidateFormCheckBox={this.handleValidateFormCheckBox}
+                                            handleChangeInputForm={this.handleChangeInputForm}
                                         />
                                     }
                                     {
                                         this.state.biomarkerTypeSelected === BiomarkerTypeSelected.FEATURE_SELECTION &&
                                         <FeatureSelectionPanel />
                                     }
-=======
-                                    <ModalContentBiomarker
-                                        handleChangeInputForm={this.handleChangeInputForm}
-                                        handleChangeMoleculeInputSelected={this.handleChangeMoleculeInputSelected}
-                                        handleChangeMoleculeSelected={this.handleChangeMoleculeSelected}
-                                        biomarkerForm={this.state.formBiomarker}
-                                        handleFormChanges={this.handleFormChanges}
-                                        handleKeyDown={this.handleKeyDown}
-                                        addCGDSDataset={() => {}}
-                                        removeCGDSDataset={() => {}}
-                                        handleFormDatasetChanges={this.handleFormDatasetChanges}
-                                        addSurvivalFormTuple={this.addSurvivalFormTuple}
-                                        removeSurvivalFormTuple={this.removeSurvivalFormTuple}
-                                        handleSurvivalFormDatasetChanges={this.handleSurvivalFormDatasetChanges}
-                                        cleanForm={this.cleanForm}
-                                        isFormEmpty={this.isFormEmpty}
-                                        addingOrEditingCGDSStudy={true}
-                                        canAddCGDSStudy={this.canAddBiomarker}
-                                        addOrEditStudy={() => {}}
-                                        handleAddMoleculeToSection={this.handleAddMoleculeToSection}
-                                        handleRemoveMolecule={this.handleRemoveMolecule}
-                                        handleGenesSymbolsFinder={this.handleGenesSymbolsFinder}
-                                        handleGenesSymbols={this.handleGenesSymbols}
-                                        handleSelectOptionMolecule={this.handleSelectOptionMolecule}
-                                        handleRemoveInvalidGenes={this.handleRemoveInvalidGenes}
-                                        handleChangeConfirmModalState={this.handleChangeConfirmModalState}
-                                        handleValidateForm={this.handleValidateForm}
-                                        handleSendForm={this.handleSendForm}
-                                        handleChangeCheckBox={this.handleChangeCheckBox}
-                                    />
->>>>>>> 243cf7f8
                                 </Modal>
                                 <Confirm
                                     className='biomarkers--confirm--modal'
