--- conflicted
+++ resolved
@@ -20,11 +20,8 @@
     return (
         <>
             <Select
-<<<<<<< HEAD
                 className='selection-select'
-=======
                 selectOnBlur={false}
->>>>>>> 7abd8209
                 placeholder='Clustering Algorithm'
                 name='moleculeSelected'
                 options={clusteringAlgorithmOptions}
